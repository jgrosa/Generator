//____________________________________________________________________________
/*!

\namespace genie::pdg

\brief     Utilities for improving the code readability when using PDG codes.

\author    Costas Andreopoulos <constantinos.andreopoulos \at cern.ch>
           University of Liverpool & STFC Rutherford Appleton Laboratory

           Changes required to implement the GENIE Boosted Dark Matter module
           were installed by Josh Berger (Univ. of Wisconsin)

\created   May 06, 2004

\cpright   Copyright (c) 2003-2020, The GENIE Collaboration
           For the full text of the license visit http://copyright.genie-mc.org           
*/
//____________________________________________________________________________

#ifndef _PDG_UTILS_H_
#define _PDG_UTILS_H_

namespace genie {

namespace pdg
{
  bool IsPseudoParticle   (int pdgc);
  bool IsIon              (int pdgc);
  bool IsParticle         (int pdgc); ///< not ion or pseudo-particle

  int  IonPdgCodeToZ      (int pdgc);
  int  IonPdgCodeToA      (int pdgc);
  int  IonPdgCode         (int A, int Z);
  int  IonPdgCode         (int A, int Z, int L, int I);

  bool IsLepton           (int pdgc);
  bool IsNeutralLepton    (int pdgc);
  bool IsChargedLepton    (int pdgc);

  bool IsNeutrino         (int pdgc);
  bool IsAntiNeutrino     (int pdgc);
  bool IsNegChargedLepton (int pdgc);
  bool IsPosChargedLepton (int pdgc);

  bool IsDarkMatter       (int pdgc);
  bool IsAntiDarkMatter   (int pdgc);

  bool IsNuE              (int pdgc);
  bool IsNuMu             (int pdgc);
  bool IsNuTau            (int pdgc);
  bool IsAntiNuE          (int pdgc);
  bool IsAntiNuMu         (int pdgc);
  bool IsAntiNuTau        (int pdgc);

  bool IsElectron         (int pdgc);
  bool IsPositron         (int pdgc);
  bool IsMuon             (int pdgc);
  bool IsAntiMuon         (int pdgc);
  bool IsTau              (int pdgc);
  bool IsAntiTau          (int pdgc);

  bool IsDiQuark          (int pdgc);
  bool IsQuark            (int pdgc);
  bool IsUQuark           (int pdgc);
  bool IsDQuark           (int pdgc);
  bool IsSQuark           (int pdgc);
  bool IsCQuark           (int pdgc);
  bool IsBQuark           (int pdgc);
  bool IsTQuark           (int pdgc);
  bool IsAntiQuark        (int pdgc);
  bool IsAntiUQuark       (int pdgc);
  bool IsAntiDQuark       (int pdgc);
  bool IsAntiSQuark       (int pdgc);
  bool IsAntiCQuark       (int pdgc);
<<<<<<< HEAD
  bool IsAntiBQuark       (int pdgc);
  bool IsAntiTQuark       (int pdgc);
  
=======

>>>>>>> ecc8eca4
  bool IsKaon             (int pdgc);
  bool IsPion             (int pdgc);
  bool IsProton           (int pdgc);
  bool IsNeutron          (int pdgc);
  bool IsNucleon          (int pdgc);
  bool IsNeutronOrProton  (int pdgc);
  bool IsHadron           (int pdgc);
  bool IsBaryonResonance  (int pdgc);
  bool Is2NucleonCluster  (int pdgc);

  int  SwitchProtonNeutron    (int pdgc);
  int  ModifyNucleonCluster   (int pdgc, int dQ);
  int  Neutrino2ChargedLepton (int pdgc);

  int  GeantToPdg (int geant_code);

}      // pdg namespace
}      // genie namespace

#endif // _PDG_UTILS_H_<|MERGE_RESOLUTION|>--- conflicted
+++ resolved
@@ -73,13 +73,9 @@
   bool IsAntiDQuark       (int pdgc);
   bool IsAntiSQuark       (int pdgc);
   bool IsAntiCQuark       (int pdgc);
-<<<<<<< HEAD
   bool IsAntiBQuark       (int pdgc);
   bool IsAntiTQuark       (int pdgc);
   
-=======
-
->>>>>>> ecc8eca4
   bool IsKaon             (int pdgc);
   bool IsPion             (int pdgc);
   bool IsProton           (int pdgc);
