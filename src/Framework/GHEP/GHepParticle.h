--- conflicted
+++ resolved
@@ -179,11 +179,8 @@
   int              fFirstDaughter;  ///< first daughter idx
   int              fLastDaughter;   ///< last daughter idx
   TLorentzVector * fP4;             ///< momentum 4-vector (GeV)
-<<<<<<< HEAD
-  TLorentzVector * fX4;             ///< position 4-vector (in the target nucleus coordinate system / x,y,z in fm / t in 10^-24 s )
-=======
   TLorentzVector * fX4;             ///< position 4-vector (in the target nucleus coordinate system / x,y,z in fm / t from the moment of the primary interaction in ys(yocto second = 10^-24 s)
->>>>>>> fa3e55f1
+
   double           fPolzTheta;      ///< polar polarization angle (rad)
   double           fPolzPhi;        ///< azimuthal polarization angle (rad)
   double           fRemovalEnergy;  ///< removal energy for bound nucleons (GeV)
