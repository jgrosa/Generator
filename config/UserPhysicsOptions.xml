--- conflicted
+++ resolved
@@ -758,11 +758,7 @@
   <param type="bool"   name="INUKE-DoFermi">           true  </param>
   <param type="bool"   name="INUKE-DoCompoundNucleus"> true  </param>
   <param type="bool"   name="INUKE-XsecNNCorr">        true  </param>
-<<<<<<< HEAD
-  <param type="bool"   name="HNINUKE-UseOset">         true  </param> 
-=======
   <param type="bool"   name="HNINUKE-UseOset">         true  </param>
->>>>>>> cf327c0d
 
  <!-- 	
   ~~~~~~~~~~~~~~~~~~~~~~~~~~~~~~~~~~~~~~~~~~~~~~~~~~~~~~~~~~~~~~~~~~~~~~~~~~~~~~~~~~~~~~~~~~~~~~~~~
